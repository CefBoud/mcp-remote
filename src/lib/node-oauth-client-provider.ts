import open from 'open'
import { OAuthClientProvider } from '@modelcontextprotocol/sdk/client/auth.js'
import {
  OAuthClientInformationFull,
  OAuthClientInformationFullSchema,
  OAuthTokens,
  OAuthTokensSchema,
} from '@modelcontextprotocol/sdk/shared/auth.js'
import type { OAuthProviderOptions, StaticOAuthClientMetadata } from './types'
import { readJsonFile, writeJsonFile, readTextFile, writeTextFile, deleteConfigFile } from './mcp-auth-config'
import { StaticOAuthClientInformationFull } from './types'
<<<<<<< HEAD
import { getServerUrlHash, log, debugLog, MCP_REMOTE_VERSION } from './utils'
=======
import { getServerUrlHash, log, debugLog, DEBUG, MCP_REMOTE_VERSION } from './utils'
import { sanitizeUrl } from 'strict-url-sanitise'
>>>>>>> c71e6930
import { randomUUID } from 'node:crypto'

/**
 * Implements the OAuthClientProvider interface for Node.js environments.
 * Handles OAuth flow and token storage for MCP clients.
 */
export class NodeOAuthClientProvider implements OAuthClientProvider {
  private serverUrlHash: string
  private callbackPath: string
  private clientName: string
  private clientUri: string
  private softwareId: string
  private softwareVersion: string
  private staticOAuthClientMetadata: StaticOAuthClientMetadata
  private staticOAuthClientInfo: StaticOAuthClientInformationFull
  private authorizeResource: string | undefined
  private _scopes: string | undefined
  private _state: string

  /**
   * Creates a new NodeOAuthClientProvider
   * @param options Configuration options for the provider
   */
  constructor(readonly options: OAuthProviderOptions) {
    this.serverUrlHash = getServerUrlHash(options.serverUrl)
    this.callbackPath = options.callbackPath || '/oauth/callback'
    this.clientName = options.clientName || 'MCP CLI Client'
    this.clientUri = options.clientUri || 'https://github.com/modelcontextprotocol/mcp-cli'
    this.softwareId = options.softwareId || '2e6dc280-f3c3-4e01-99a7-8181dbd1d23d'
    this.softwareVersion = options.softwareVersion || MCP_REMOTE_VERSION
    this.staticOAuthClientMetadata = options.staticOAuthClientMetadata
    this.staticOAuthClientInfo = options.staticOAuthClientInfo
    this.authorizeResource = options.authorizeResource
    this._scopes = options.scopes || 'openid email profile'
    this._state = randomUUID()
  }

  get redirectUrl(): string {
    return `http://${this.options.host}:${this.options.callbackPort}${this.callbackPath}`
  }

  get clientMetadata() {
    return {
      redirect_uris: [this.redirectUrl],
      token_endpoint_auth_method: 'none',
      grant_types: ['authorization_code', 'refresh_token'],
      response_types: ['code'],
      client_name: this.clientName,
      client_uri: this.clientUri,
      software_id: this.softwareId,
      software_version: this.softwareVersion,
      scope: this._scopes,
      ...this.staticOAuthClientMetadata,
    }
  }

  state(): string {
    return this._state
  }

  /**
   * Gets the client information if it exists
   * @returns The client information or undefined
   */
  async clientInformation(): Promise<OAuthClientInformationFull | undefined> {
    debugLog('Reading client info')
    if (this.staticOAuthClientInfo) {
      debugLog('Returning static client info')
      return this.staticOAuthClientInfo
    }
    const clientInfo = await readJsonFile<OAuthClientInformationFull>(
      this.serverUrlHash,
      'client_info.json',
      OAuthClientInformationFullSchema,
    )
<<<<<<< HEAD
    debugLog('Client info result:', clientInfo ? 'Found' : 'Not found')
=======

    // Also load stored scopes from registration (these override options-based scopes)
    if (clientInfo) {
      const scopesData = await readJsonFile<{ scopes: string }>(this.serverUrlHash, 'scopes.json', {
        parseAsync: async (data: any) => data,
      })
      if (scopesData?.scopes) {
        this._scopes = scopesData.scopes
        if (DEBUG) debugLog('Loaded stored scopes from registration', { scopes: this._scopes })
      }
    }

    if (DEBUG) debugLog('Client info result:', clientInfo ? 'Found' : 'Not found')
>>>>>>> c71e6930
    return clientInfo
  }

  /**
   * Extracts scopes from OAuth registration response
   * @param clientInfo The client registration response
   * @returns The extracted scopes as a space-separated string
   */
  private extractScopesFromRegistration(clientInfo: any): string {
    if (clientInfo.scope) return clientInfo.scope
    if (clientInfo.default_scope) return clientInfo.default_scope
    if (Array.isArray(clientInfo.scopes)) return clientInfo.scopes.join(' ')
    if (Array.isArray(clientInfo.default_scopes)) return clientInfo.default_scopes.join(' ')

    return 'openid email profile'
  }

  /**
   * Saves client information
   * @param clientInformation The client information to save
   */
  async saveClientInformation(clientInformation: OAuthClientInformationFull): Promise<void> {
<<<<<<< HEAD
    debugLog('Saving client info', { client_id: clientInformation.client_id })
=======
    if (DEBUG) debugLog('Saving client info', { client_id: clientInformation.client_id })

    const scopes = this.extractScopesFromRegistration(clientInformation as any)

    if (DEBUG) debugLog('Extracted scopes from registration response', { scopes })
    this._scopes = scopes

>>>>>>> c71e6930
    await writeJsonFile(this.serverUrlHash, 'client_info.json', clientInformation)
    await writeJsonFile(this.serverUrlHash, 'scopes.json', { scopes })
  }

  /**
   * Gets the OAuth tokens if they exist
   * @returns The OAuth tokens or undefined
   */
  async tokens(): Promise<OAuthTokens | undefined> {
    debugLog('Reading OAuth tokens')
    debugLog('Token request stack trace:', new Error().stack)

    const tokens = await readJsonFile<OAuthTokens>(this.serverUrlHash, 'tokens.json', OAuthTokensSchema)

    if (tokens) {
      const timeLeft = tokens.expires_in || 0

      // Alert if expires_in is invalid
      if (typeof tokens.expires_in !== 'number' || tokens.expires_in < 0) {
        debugLog('⚠️ WARNING: Invalid expires_in detected while reading tokens ⚠️', {
          expiresIn: tokens.expires_in,
          tokenObject: JSON.stringify(tokens),
          stack: new Error('Invalid expires_in value').stack,
        })
      }

      debugLog('Token result:', {
        found: true,
        hasAccessToken: !!tokens.access_token,
        hasRefreshToken: !!tokens.refresh_token,
        expiresIn: `${timeLeft} seconds`,
        isExpired: timeLeft <= 0,
        expiresInValue: tokens.expires_in,
      })
    } else {
      debugLog('Token result: Not found')
    }

    return tokens
  }

  /**
   * Saves OAuth tokens
   * @param tokens The tokens to save
   */
  async saveTokens(tokens: OAuthTokens): Promise<void> {
    const timeLeft = tokens.expires_in || 0

    // Alert if expires_in is invalid
    if (typeof tokens.expires_in !== 'number' || tokens.expires_in < 0) {
      debugLog('⚠️ WARNING: Invalid expires_in detected in tokens ⚠️', {
        expiresIn: tokens.expires_in,
        tokenObject: JSON.stringify(tokens),
        stack: new Error('Invalid expires_in value').stack,
      })
    }

    debugLog('Saving tokens', {
      hasAccessToken: !!tokens.access_token,
      hasRefreshToken: !!tokens.refresh_token,
      expiresIn: `${timeLeft} seconds`,
      expiresInValue: tokens.expires_in,
    })

    await writeJsonFile(this.serverUrlHash, 'tokens.json', tokens)
  }

  /**
   * Redirects the user to the authorization URL
   * @param authorizationUrl The URL to redirect to
   */
  async redirectToAuthorization(authorizationUrl: URL): Promise<void> {
    if (this.authorizeResource) {
      authorizationUrl.searchParams.set('resource', this.authorizeResource)
    }

    if (this._scopes) {
      authorizationUrl.searchParams.set('scope', this._scopes)
      if (DEBUG) debugLog('Added scope parameter to authorization URL', { scopes: this._scopes })
    }

    log(`\nPlease authorize this client by visiting:\n${authorizationUrl.toString()}\n`)

    debugLog('Redirecting to authorization URL', authorizationUrl.toString())

    try {
      await open(sanitizeUrl(authorizationUrl.toString()))
      log('Browser opened automatically.')
    } catch (error) {
      log('Could not open browser automatically. Please copy and paste the URL above into your browser.')
      debugLog('Failed to open browser', error)
    }
  }

  /**
   * Saves the PKCE code verifier
   * @param codeVerifier The code verifier to save
   */
  async saveCodeVerifier(codeVerifier: string): Promise<void> {
    debugLog('Saving code verifier')
    await writeTextFile(this.serverUrlHash, 'code_verifier.txt', codeVerifier)
  }

  /**
   * Gets the PKCE code verifier
   * @returns The code verifier
   */
  async codeVerifier(): Promise<string> {
    debugLog('Reading code verifier')
    const verifier = await readTextFile(this.serverUrlHash, 'code_verifier.txt', 'No code verifier saved for session')
    debugLog('Code verifier found:', !!verifier)
    return verifier
  }

  /**
   * Invalidates the specified credentials
   * @param scope The scope of credentials to invalidate
   */
  async invalidateCredentials(scope: 'all' | 'client' | 'tokens' | 'verifier'): Promise<void> {
    debugLog(`Invalidating credentials: ${scope}`)

    switch (scope) {
      case 'all':
        await Promise.all([
          deleteConfigFile(this.serverUrlHash, 'client_info.json'),
          deleteConfigFile(this.serverUrlHash, 'tokens.json'),
          deleteConfigFile(this.serverUrlHash, 'code_verifier.txt'),
          deleteConfigFile(this.serverUrlHash, 'scopes.json'),
        ])
        debugLog('All credentials invalidated')
        break

      case 'client':
<<<<<<< HEAD
        await deleteConfigFile(this.serverUrlHash, 'client_info.json')
        debugLog('Client information invalidated')
=======
        await Promise.all([deleteConfigFile(this.serverUrlHash, 'client_info.json'), deleteConfigFile(this.serverUrlHash, 'scopes.json')])
        this._scopes = this.options.scopes || 'openid email profile'
        if (DEBUG) debugLog('Client information invalidated')
>>>>>>> c71e6930
        break

      case 'tokens':
        await deleteConfigFile(this.serverUrlHash, 'tokens.json')
        debugLog('OAuth tokens invalidated')
        break

      case 'verifier':
        await deleteConfigFile(this.serverUrlHash, 'code_verifier.txt')
        debugLog('Code verifier invalidated')
        break

      default:
        throw new Error(`Unknown credential scope: ${scope}`)
    }
  }
}<|MERGE_RESOLUTION|>--- conflicted
+++ resolved
@@ -9,12 +9,8 @@
 import type { OAuthProviderOptions, StaticOAuthClientMetadata } from './types'
 import { readJsonFile, writeJsonFile, readTextFile, writeTextFile, deleteConfigFile } from './mcp-auth-config'
 import { StaticOAuthClientInformationFull } from './types'
-<<<<<<< HEAD
 import { getServerUrlHash, log, debugLog, MCP_REMOTE_VERSION } from './utils'
-=======
-import { getServerUrlHash, log, debugLog, DEBUG, MCP_REMOTE_VERSION } from './utils'
 import { sanitizeUrl } from 'strict-url-sanitise'
->>>>>>> c71e6930
 import { randomUUID } from 'node:crypto'
 
 /**
@@ -90,9 +86,6 @@
       'client_info.json',
       OAuthClientInformationFullSchema,
     )
-<<<<<<< HEAD
-    debugLog('Client info result:', clientInfo ? 'Found' : 'Not found')
-=======
 
     // Also load stored scopes from registration (these override options-based scopes)
     if (clientInfo) {
@@ -101,12 +94,11 @@
       })
       if (scopesData?.scopes) {
         this._scopes = scopesData.scopes
-        if (DEBUG) debugLog('Loaded stored scopes from registration', { scopes: this._scopes })
+        debugLog('Loaded stored scopes from registration', { scopes: this._scopes })
       }
     }
 
-    if (DEBUG) debugLog('Client info result:', clientInfo ? 'Found' : 'Not found')
->>>>>>> c71e6930
+    debugLog('Client info result:', clientInfo ? 'Found' : 'Not found')
     return clientInfo
   }
 
@@ -129,17 +121,13 @@
    * @param clientInformation The client information to save
    */
   async saveClientInformation(clientInformation: OAuthClientInformationFull): Promise<void> {
-<<<<<<< HEAD
     debugLog('Saving client info', { client_id: clientInformation.client_id })
-=======
-    if (DEBUG) debugLog('Saving client info', { client_id: clientInformation.client_id })
 
     const scopes = this.extractScopesFromRegistration(clientInformation as any)
 
-    if (DEBUG) debugLog('Extracted scopes from registration response', { scopes })
+    debugLog('Extracted scopes from registration response', { scopes })
     this._scopes = scopes
 
->>>>>>> c71e6930
     await writeJsonFile(this.serverUrlHash, 'client_info.json', clientInformation)
     await writeJsonFile(this.serverUrlHash, 'scopes.json', { scopes })
   }
@@ -218,7 +206,7 @@
 
     if (this._scopes) {
       authorizationUrl.searchParams.set('scope', this._scopes)
-      if (DEBUG) debugLog('Added scope parameter to authorization URL', { scopes: this._scopes })
+      debugLog('Added scope parameter to authorization URL', { scopes: this._scopes })
     }
 
     log(`\nPlease authorize this client by visiting:\n${authorizationUrl.toString()}\n`)
@@ -273,14 +261,9 @@
         break
 
       case 'client':
-<<<<<<< HEAD
-        await deleteConfigFile(this.serverUrlHash, 'client_info.json')
-        debugLog('Client information invalidated')
-=======
         await Promise.all([deleteConfigFile(this.serverUrlHash, 'client_info.json'), deleteConfigFile(this.serverUrlHash, 'scopes.json')])
         this._scopes = this.options.scopes || 'openid email profile'
-        if (DEBUG) debugLog('Client information invalidated')
->>>>>>> c71e6930
+        debugLog('Client information invalidated')
         break
 
       case 'tokens':
